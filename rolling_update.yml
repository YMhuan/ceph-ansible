--- conflicted
+++ resolved
@@ -76,11 +76,7 @@
   sudo: True
 
   pre_tasks:
-<<<<<<< HEAD
-    - name: Set the noout flag
-=======
     - name: Set OSD flags
->>>>>>> cd110bd2
       command: ceph osd set {{ item }}
       with_items:
         - noout
@@ -125,11 +121,7 @@
       delay: 10
       delegate_to: "{{ groups.mons[0] }}"
 
-<<<<<<< HEAD
-    - name: Unset the noout flag
-=======
     - name: Unset OSD flags
->>>>>>> cd110bd2
       command: ceph osd unset {{ item }}
       with_items:
         - noout
