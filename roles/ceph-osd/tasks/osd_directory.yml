---
## SCENARIO 4: USE A DIRECTORY INSTEAD OF A DISK FOR OSD

# NOTE (leseb): we do not check the filesystem underneath the directory
# so it is really up to you to configure this properly.
# Declaring more than one directory on the same filesystem will confuse Ceph.

- name: Create OSD directories
  file: > 
    path={{ item }} 
    state=directory 
    owner=root 
    group=root
  with_items: osd_directories

# Prepare means
# - create GPT partition
# - mark the partition with the ceph type uuid
# - create a file system
# - mark the fs as ready for ceph consumption
# - entire data disk is used (one big partition)
# - a new partition is added to the journal disk (so it can be easily shared)
#

# NOTE (leseb): the prepare process must be parallelized somehow...
# if you have 64 disks with 4TB each, this will take a while
# since Ansible will sequential process the loop

- name: Prepare OSD disk(s)
  command: "ceph-disk prepare {{ item }}"
  when: osd_directory
  with_items: osd_directories

# Activate means:
# - mount the volume in a temp location
# - allocate an osd id (if needed)
# - remount in the correct location /var/lib/ceph/osd/$cluster-$id
# - start ceph-osd
#

- name: Activate OSD(s)
  command: "ceph-disk activate {{ item }}"
  with_items: osd_directories
  changed_when: False

- name: Start and add that the OSD service to the init sequence
<<<<<<< HEAD
  service: name=ceph state=started enabled=yes args=osd
=======
  service: >
    name=ceph 
    state=started 
    enabled=yes
>>>>>>> 5e8141f8
<|MERGE_RESOLUTION|>--- conflicted
+++ resolved
@@ -6,10 +6,10 @@
 # Declaring more than one directory on the same filesystem will confuse Ceph.
 
 - name: Create OSD directories
-  file: > 
-    path={{ item }} 
-    state=directory 
-    owner=root 
+  file: >
+    path={{ item }}
+    state=directory
+    owner=root
     group=root
   with_items: osd_directories
 
@@ -44,11 +44,7 @@
   changed_when: False
 
 - name: Start and add that the OSD service to the init sequence
-<<<<<<< HEAD
-  service: name=ceph state=started enabled=yes args=osd
-=======
   service: >
-    name=ceph 
-    state=started 
-    enabled=yes
->>>>>>> 5e8141f8
+    name=ceph
+    state=started
+    enabled=yes