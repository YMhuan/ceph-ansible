--- conflicted
+++ resolved
@@ -31,8 +31,4 @@
   yum: name=ceph state=latest
 
 - name: Generate Ceph configuration file
-<<<<<<< HEAD
-  template: src=roles/ceph-common/templates/ceph.conf.j2 dest=/etc/ceph/ceph.conf owner=root group=root mode=0644
-=======
-  template: src=ceph.conf.j2 dest=/etc/ceph/ceph.conf owner=root group=root mode=0644
->>>>>>> d70c5da5
+  template: src=ceph.conf.j2 dest=/etc/ceph/ceph.conf owner=root group=root mode=0644